{
  "name": "chainverse-backend",
  "version": "1.0.0",
  "description": "ChainVerse Academy is a decentralized Web3 education platform built on the Stellar blockchain",
  "main": "server.js",
  "scripts": {
    "start": "node server.js",
    "dev": "nodemon server.js"
  },
  "repository": {
    "type": "git",
    "url": "git+https://github.com/Gen-x-academy/chainVerse-backend.git"
  },
  "author": "chainVerse Academy",
  "license": "ISC",
  "bugs": {
    "url": "https://github.com/Gen-x-academy/chainVerse-backend/issues"
  },
  "homepage": "https://github.com/Gen-x-academy/chainVerse-backend#readme",
  "dependencies": {
    "bcrypt": "^5.1.1",
    "body-parser": "^1.20.3",
    "cors": "^2.8.5",
    "dotenv": "^16.4.7",
    "express": "^4.21.2",
<<<<<<< HEAD
    "express-rate-limit": "^7.5.0",
=======
    "express-validator": "^7.2.1",
    "helmet": "^8.1.0",
>>>>>>> aa1fb4aa
    "jsonwebtoken": "^9.0.2",
    "mongoose": "^8.12.2",
    "morgan": "^1.10.0",
    "nodemailer": "^6.10.0",
    "nodemon": "^3.1.9"
  },
  "keywords": []
}<|MERGE_RESOLUTION|>--- conflicted
+++ resolved
@@ -23,13 +23,10 @@
     "cors": "^2.8.5",
     "dotenv": "^16.4.7",
     "express": "^4.21.2",
-<<<<<<< HEAD
-    "express-rate-limit": "^7.5.0",
-=======
     "express-validator": "^7.2.1",
     "helmet": "^8.1.0",
->>>>>>> aa1fb4aa
     "jsonwebtoken": "^9.0.2",
+    "express-rate-limit": "^7.5.0",
     "mongoose": "^8.12.2",
     "morgan": "^1.10.0",
     "nodemailer": "^6.10.0",
