{
  "name": "chainverse-backend",
  "version": "1.0.0",
  "description": "ChainVerse Academy is a decentralized Web3 education platform built on the Stellar blockchain",
  "main": "server.js",
  "scripts": {
    "start": "node server.js",
    "dev": "nodemon server.js"
  },
  "repository": {
    "type": "git",
    "url": "git+https://github.com/Gen-x-academy/chainVerse-backend.git"
  },
  "author": "chainVerse Academy",
  "license": "ISC",
  "bugs": {
    "url": "https://github.com/Gen-x-academy/chainVerse-backend/issues"
  },
  "homepage": "https://github.com/Gen-x-academy/chainVerse-backend#readme",
  "dependencies": {
    "bcrypt": "^5.1.1",
    "body-parser": "^1.20.3",
    "cors": "^2.8.5",
    "dotenv": "^16.4.7",
    "express": "^4.21.2",
<<<<<<< HEAD
    "express-validator": "^7.2.1",
    "helmet": "^8.1.0",
    "jsonwebtoken": "^9.0.2",
=======
>>>>>>> 924bda67
    "mongoose": "^8.12.2",
    "morgan": "^1.10.0",
    "nodemon": "^3.1.9"
  },
  "devDependencies": {},
  "keywords": []
}<|MERGE_RESOLUTION|>--- conflicted
+++ resolved
@@ -23,12 +23,9 @@
     "cors": "^2.8.5",
     "dotenv": "^16.4.7",
     "express": "^4.21.2",
-<<<<<<< HEAD
     "express-validator": "^7.2.1",
     "helmet": "^8.1.0",
     "jsonwebtoken": "^9.0.2",
-=======
->>>>>>> 924bda67
     "mongoose": "^8.12.2",
     "morgan": "^1.10.0",
     "nodemon": "^3.1.9"
