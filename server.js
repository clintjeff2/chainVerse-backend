--- conflicted
+++ resolved
@@ -4,23 +4,17 @@
 const cors = require('cors');
 const helmet = require('helmet');
 const app = express();
-<<<<<<< HEAD
-const dbConnection = require("./src/config/database/connection");
+const dbConnection = require('./src/config/database/connection');
 const router = require("./src/routes/index");
-=======
-const dbConnection = require('./src/config/database/connection');
-const connectDB = require('./src/config/database/connection');
->>>>>>> aa1fb4aa
 
 dotEnv.config();
 
 app.use(cors());
 dbConnection();
 
-connectDB();
 // dotEnv.config();
 
-// app.use(cors());
+app.use(cors());
 
 app.use(express.json());
 app.use(express.urlencoded({ extended: true })); 
@@ -35,18 +29,7 @@
   res.send("Welcome to ChainVerse Academy");
 });
 
-<<<<<<< HEAD
 app.use("/api", router);
-
-const PORT = process.env.PORT || 3000;
-
-app.listen(PORT, () => {
-  console.log(`Server listening on port ${PORT}`);
-});
-=======
-const tutorRoutes = require("./routes/tutorRoutes");
-app.use("/api", tutorRoutes);
->>>>>>> aa1fb4aa
 
 app.use((req, res, next) => {
   const error = new Error("Not found");
@@ -60,9 +43,6 @@
     message: error.message,
     body: {},
   });
-<<<<<<< HEAD
-});
-=======
 });
 
 const PORT = process.env.PORT || 3000;
@@ -70,4 +50,3 @@
 app.listen(PORT, () => {
   console.log(`Server listening on port ${PORT}`);
 });
->>>>>>> aa1fb4aa
