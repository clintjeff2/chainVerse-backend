--- conflicted
+++ resolved
@@ -21,11 +21,8 @@
 	},
 	"homepage": "https://github.com/Gen-x-academy/chainVerse-backend#readme",
 	"dependencies": {
-<<<<<<< HEAD
 		"aws-sdk": "^2.1692.0",
-=======
 		"adm-zip": "^0.5.16",
->>>>>>> c77e4e74
 		"bcrypt": "^5.1.1",
 		"bcryptjs": "^3.0.2",
 		"body-parser": "^1.20.3",
