--- conflicted
+++ resolved
@@ -41,7 +41,7 @@
 	};
 };
 
-<<<<<<< HEAD
+
             next(); // Proceed if the user has the correct role
         } catch (err) {
             return handleError(res, 500, "Internal server error");
@@ -58,9 +58,8 @@
     };
   };
   
-=======
+
 module.exports = {
 	authMiddleware,
 	roleMiddleware
 };
->>>>>>> b081dc16
