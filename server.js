--- conflicted
+++ resolved
@@ -1,4 +1,3 @@
-<<<<<<< HEAD
 const express = require('express');
 const dotEnv = require('dotenv');
 const morgan = require('morgan');
@@ -7,21 +6,12 @@
 const app = express();
 const dbConnection = require('./src/config/database/connection');
 const connectDB = require('./src/config/database/connection');
-=======
-const express = require("express");
-const dotEnv = require("dotenv");
-const morgan = require("morgan");
-const cors = require("cors");
-const app = express();
-const dbConnection = require("./src/config/database/connection");
->>>>>>> 924bda67
 
 dotEnv.config();
 
 app.use(cors());
 dbConnection();
 
-<<<<<<< HEAD
 connectDB();
 // dotEnv.config();
 
@@ -36,28 +26,12 @@
 app.use('/admin', require('./src/routes/admin'));
 app.use('/platform-info', require('./src/routes/platformInfo'));
 
-=======
-dotEnv.config();
-
-app.use(cors());
-
-app.use(express.json());
-app.use(express.urlencoded({ extended: true }));
-app.use(morgan("dev"));
->>>>>>> 924bda67
-
 app.get("/", (req, res) => {
   res.send("Welcome to ChainVerse Academy");
 });
 
-<<<<<<< HEAD
-=======
-const PORT = process.env.PORT || 3000;
-
-app.listen(PORT, () => {
-  console.log(`Server listening on port ${PORT}`);
-});
->>>>>>> 924bda67
+const tutorRoutes = require("./routes/tutorRoutes");
+app.use("/api", tutorRoutes);
 
 app.use((req, res, next) => {
   const error = new Error("Not found");
@@ -73,14 +47,8 @@
   });
 });
 
-<<<<<<< HEAD
-
 const PORT = process.env.PORT || 3000;
 
 app.listen(PORT, () => {
   console.log(`Server listening on port ${PORT}`);
 });
-=======
-const tutorRoutes = require("./routes/tutorRoutes");
-app.use("/api", tutorRoutes);
->>>>>>> 924bda67
