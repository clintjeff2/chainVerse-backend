{
<<<<<<< HEAD
	"name": "chainverse-backend",
	"version": "1.0.0",
	"description": "ChainVerse Academy is a decentralized Web3 education platform built on the Stellar blockchain",
	"main": "server.js",
	"scripts": {
		"start": "node server.js",
		"dev": "nodemon server.js",
		"test": "jest",
		"test:watch": "jest --watch",
		"test:coverage": "jest --coverage"
	},
	"repository": {
		"type": "git",
		"url": "git+https://github.com/Gen-x-academy/chainVerse-backend.git"
	},
	"author": "chainVerse Academy",
	"license": "ISC",
	"bugs": {
		"url": "https://github.com/Gen-x-academy/chainVerse-backend/issues"
	},
	"homepage": "https://github.com/Gen-x-academy/chainVerse-backend#readme",
	"dependencies": {
		"bcrypt": "^5.1.1",
		"bcryptjs": "^3.0.2",
		"body-parser": "^1.20.3",
		"cookie-parser": "^1.4.7",
		"cors": "^2.8.5",
		"dotenv": "^16.4.7",
		"express": "^4.21.2",
		"express-rate-limit": "^7.5.0",
		"express-session": "^1.17.3",
		"express-validator": "^7.2.1",
		"helmet": "^8.1.0",
		"joi": "^17.13.3",
		"jsonwebtoken": "^9.0.2",
		"mongoose": "^8.12.2",
		"morgan": "^1.10.0",
		"multer": "^1.4.5-lts.2",
		"nodemailer": "^6.10.0",
		"nodemon": "^3.1.9",
		"passport": "^0.6.0",
		"passport-google-oauth20": "^2.0.0",
		"qrcode": "^1.5.4",
		"sanitize-html": "^2.16.0",
		"speakeasy": "^2.0.0",
		"uuid": "^11.1.0"
	},
	"keywords": [],
	"devDependencies": {
		"jest": "^29.7.0",
		"mongodb-memory-server": "^10.1.4",
		"supertest": "^7.1.0"
	}
=======
  "name": "chainverse-backend",
  "version": "1.0.0",
  "description": "ChainVerse Academy is a decentralized Web3 education platform built on the Stellar blockchain",
  "main": "server.js",
  "scripts": {
    "start": "node server.js",
    "dev": "nodemon server.js",
    "test": "jest",
    "test:watch": "jest --watch",
    "test:coverage": "jest --coverage"
  },
  "repository": {
    "type": "git",
    "url": "git+https://github.com/Gen-x-academy/chainVerse-backend.git"
  },
  "author": "chainVerse Academy",
  "license": "ISC",
  "bugs": {
    "url": "https://github.com/Gen-x-academy/chainVerse-backend/issues"
  },
  "homepage": "https://github.com/Gen-x-academy/chainVerse-backend#readme",
  "dependencies": {
    "aws-sdk": "^2.1692.0",
    "adm-zip": "^0.5.16",
    "bcrypt": "^5.1.1",
    "bcryptjs": "^3.0.2",
    "body-parser": "^1.20.3",
    "cookie-parser": "^1.4.7",
    "cors": "^2.8.5",
    "dotenv": "^16.4.7",
    "express": "^4.21.2",
    "express-rate-limit": "^7.5.0",
    "express-session": "^1.17.3",
    "express-validator": "^7.2.1",
    "helmet": "^8.1.0",
    "joi": "^17.13.3",
    "json2csv": "^6.0.0-alpha.2",
    "jsonwebtoken": "^9.0.2",
    "mongoose": "^8.14.1",
    "morgan": "^1.10.0",
    "multer": "^1.4.5-lts.2",
    "nodemailer": "^6.10.0",
    "nodemon": "^3.1.9",
    "passport": "^0.6.0",
    "passport-google-oauth20": "^2.0.0",
    "pdfkit": "^0.17.0",
    "qrcode": "^1.5.4",
    "redis": "^4.7.0",
    "speakeasy": "^2.0.0",
    "uuid": "^11.1.0"
  },
  "devDependencies": {
    "cross-env": "^7.0.3",
    "jest": "^29.7.0",
    "mongodb-memory-server": "^10.1.4",
    "supertest": "^7.1.0"
  },
  "keywords": []
>>>>>>> 1a28fd59
}<|MERGE_RESOLUTION|>--- conflicted
+++ resolved
@@ -1,59 +1,4 @@
 {
-<<<<<<< HEAD
-	"name": "chainverse-backend",
-	"version": "1.0.0",
-	"description": "ChainVerse Academy is a decentralized Web3 education platform built on the Stellar blockchain",
-	"main": "server.js",
-	"scripts": {
-		"start": "node server.js",
-		"dev": "nodemon server.js",
-		"test": "jest",
-		"test:watch": "jest --watch",
-		"test:coverage": "jest --coverage"
-	},
-	"repository": {
-		"type": "git",
-		"url": "git+https://github.com/Gen-x-academy/chainVerse-backend.git"
-	},
-	"author": "chainVerse Academy",
-	"license": "ISC",
-	"bugs": {
-		"url": "https://github.com/Gen-x-academy/chainVerse-backend/issues"
-	},
-	"homepage": "https://github.com/Gen-x-academy/chainVerse-backend#readme",
-	"dependencies": {
-		"bcrypt": "^5.1.1",
-		"bcryptjs": "^3.0.2",
-		"body-parser": "^1.20.3",
-		"cookie-parser": "^1.4.7",
-		"cors": "^2.8.5",
-		"dotenv": "^16.4.7",
-		"express": "^4.21.2",
-		"express-rate-limit": "^7.5.0",
-		"express-session": "^1.17.3",
-		"express-validator": "^7.2.1",
-		"helmet": "^8.1.0",
-		"joi": "^17.13.3",
-		"jsonwebtoken": "^9.0.2",
-		"mongoose": "^8.12.2",
-		"morgan": "^1.10.0",
-		"multer": "^1.4.5-lts.2",
-		"nodemailer": "^6.10.0",
-		"nodemon": "^3.1.9",
-		"passport": "^0.6.0",
-		"passport-google-oauth20": "^2.0.0",
-		"qrcode": "^1.5.4",
-		"sanitize-html": "^2.16.0",
-		"speakeasy": "^2.0.0",
-		"uuid": "^11.1.0"
-	},
-	"keywords": [],
-	"devDependencies": {
-		"jest": "^29.7.0",
-		"mongodb-memory-server": "^10.1.4",
-		"supertest": "^7.1.0"
-	}
-=======
   "name": "chainverse-backend",
   "version": "1.0.0",
   "description": "ChainVerse Academy is a decentralized Web3 education platform built on the Stellar blockchain",
@@ -112,5 +57,4 @@
     "supertest": "^7.1.0"
   },
   "keywords": []
->>>>>>> 1a28fd59
 }