{
<<<<<<< HEAD
	"name": "chainverse-backend",
	"version": "1.0.0",
	"description": "ChainVerse Academy is a decentralized Web3 education platform built on the Stellar blockchain",
	"main": "server.js",
	"scripts": {
		"start": "node server.js",
		"dev": "nodemon server.js",
		"test": "jest",
		"test:watch": "jest --watch",
		"test:coverage": "jest --coverage"
	},
	"repository": {
		"type": "git",
		"url": "git+https://github.com/Gen-x-academy/chainVerse-backend.git"
	},
	"author": "chainVerse Academy",
	"license": "ISC",
	"bugs": {
		"url": "https://github.com/Gen-x-academy/chainVerse-backend/issues"
	},
	"homepage": "https://github.com/Gen-x-academy/chainVerse-backend#readme",
	"dependencies": {
		"bcrypt": "^5.1.1",
		"body-parser": "^1.20.3",
		"cookie-parser": "^1.4.7",
		"cors": "^2.8.5",
		"dotenv": "^16.4.7",
		"express": "^4.21.2",
		"express-rate-limit": "^7.5.0",
		"express-session": "^1.17.3",
		"express-validator": "^7.2.1",
		"helmet": "^8.1.0",
		"joi": "^17.13.3",
		"jsonwebtoken": "^9.0.2",
		"mongoose": "^8.12.2",
		"morgan": "^1.10.0",
		"multer": "^1.4.5-lts.2",
		"nodemailer": "^6.10.0",
		"nodemon": "^3.1.9",
		"passport": "^0.6.0",
		"passport-google-oauth20": "^2.0.0",
		"sanitize-html": "^2.16.0",
		"uuid": "^11.1.0"
	},
	"keywords": [],
	"devDependencies": {
		"jest": "^29.7.0",
		"mongodb-memory-server": "^10.1.4",
		"supertest": "^7.1.0"
	}
=======
  "name": "chainverse-backend",
  "version": "1.0.0",
  "description": "ChainVerse Academy is a decentralized Web3 education platform built on the Stellar blockchain",
  "main": "server.js",
  "scripts": {
    "start": "node server.js",
    "dev": "nodemon server.js",
    "test": "jest",
    "test:watch": "jest --watch",
    "test:coverage": "jest --coverage"
  },
  "repository": {
    "type": "git",
    "url": "git+https://github.com/Gen-x-academy/chainVerse-backend.git"
  },
  "author": "chainVerse Academy",
  "license": "ISC",
  "bugs": {
    "url": "https://github.com/Gen-x-academy/chainVerse-backend/issues"
  },
  "homepage": "https://github.com/Gen-x-academy/chainVerse-backend#readme",
  "dependencies": {
    "adm-zip": "^0.5.16",
    "aws-sdk": "^2.1692.0",
    "bcrypt": "^5.1.1",
    "bcryptjs": "^3.0.2",
    "body-parser": "^1.20.3",
    "cookie-parser": "^1.4.7",
    "cors": "^2.8.5",
    "dotenv": "^16.5.0",
    "express": "^4.21.2",
    "express-rate-limit": "^7.5.0",
    "express-session": "^1.17.3",
    "express-validator": "^7.2.1",
    "helmet": "^8.1.0",
    "joi": "^17.13.3",
    "json2csv": "^6.0.0-alpha.2",
    "jsonwebtoken": "^9.0.2",
    "mongoose": "^8.14.1",
    "morgan": "^1.10.0",
    "multer": "^1.4.5-lts.2",
    "nodemailer": "^6.10.1",
    "nodemon": "^3.1.9",
    "passport": "^0.6.0",
    "passport-google-oauth20": "^2.0.0",
    "pdfkit": "^0.17.0",
    "qrcode": "^1.5.4",
    "redis": "^4.7.0",
    "speakeasy": "^2.0.0",
    "swagger-jsdoc": "^6.2.8",
    "swagger-ui-express": "^5.0.1",
    "uuid": "^11.1.0"
  },
  "devDependencies": {
    "nodemailer": "^6.9.4"
    "cross-env": "^7.0.3",
    "jest": "^29.7.0",
    "mongodb-memory-server": "^10.1.4",
    "supertest": "^7.1.0"
  },
  "keywords": []
>>>>>>> b081dc16
}<|MERGE_RESOLUTION|>--- conflicted
+++ resolved
@@ -1,5 +1,5 @@
 {
-<<<<<<< HEAD
+
 	"name": "chainverse-backend",
 	"version": "1.0.0",
 	"description": "ChainVerse Academy is a decentralized Web3 education platform built on the Stellar blockchain",
@@ -50,7 +50,7 @@
 		"mongodb-memory-server": "^10.1.4",
 		"supertest": "^7.1.0"
 	}
-=======
+
   "name": "chainverse-backend",
   "version": "1.0.0",
   "description": "ChainVerse Academy is a decentralized Web3 education platform built on the Stellar blockchain",
@@ -112,5 +112,5 @@
     "supertest": "^7.1.0"
   },
   "keywords": []
->>>>>>> b081dc16
+
 }